--- conflicted
+++ resolved
@@ -51,11 +51,8 @@
 CONFIG_FILE = "pump_controller_settings.json"
 BACKUP_FILE = "pump_controller_backup.json"
 ICON_SIZE = (20, 20)
-<<<<<<< HEAD
 APP_VERSION = "3.3.0"
-=======
-APP_VERSION = "3.2.0"
->>>>>>> a5a56fc0
+
 
 # Constants for shear stress calculation
 CHAMBER_COEFFICIENTS = {
@@ -1120,13 +1117,7 @@
         self.sequence_tree.configure(yscrollcommand=vsb.set)
 
         # Color coding for directions
-<<<<<<< HEAD
         self._apply_sequence_tag_colors()
-=======
-        self.sequence_tree.tag_configure('forward', background='#e6f4ea')
-        self.sequence_tree.tag_configure('backward', background='#fdecea')
-        self.sequence_tree.tag_configure('disabled', foreground='gray')
->>>>>>> a5a56fc0
 
         self.sequence_tree.bind("<Double-1>", self._edit_item)
         self.sequence_tree.bind("<Button-3>", self._show_context_menu)
